--- conflicted
+++ resolved
@@ -148,17 +148,16 @@
             return self._config.last_backup_at
 
         @property
-<<<<<<< HEAD
-        def installer(self):
-            return self._config.installer
-=======
         def last_backup_id(self):
             return self._config.last_backup_id
 
         @last_backup_id.setter
         def last_backup_id(self, backup_id: str | UUID | None):
             self._config.last_backup_id = backup_id.hex if isinstance(backup_id, UUID) else backup_id
->>>>>>> 6e329974
+
+        @property
+        def installer(self):
+            return self._config.installer
 
     def __init__(
             self, loop: asyncio.AbstractEventLoop,
