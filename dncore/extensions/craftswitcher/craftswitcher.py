--- conflicted
+++ resolved
@@ -9,30 +9,18 @@
 from fastapi import FastAPI
 
 from dncore.event import EventListener, onevent
-<<<<<<< HEAD
-from .abc import ServerState, ServerType
+from .abc import ServerState, ServerType, FileWatchInfo
 from .config import SwitcherConfig, ServerConfig
 from .database import SwitcherDatabase
 from .database.model import User
-from .errors import NoDownloadFile
-=======
-from .abc import ServerState, FileWatchInfo
-from .config import SwitcherConfig, ServerConfig
-from .database import SwitcherDatabase
-from .database.model import User
-from .errors import ServerProcessingError
->>>>>>> d13c8739
+from .errors import ServerProcessingError, NoDownloadFile
 from .event import *
 from .ext import SwitcherExtensionManager
 from .files import FileManager
 from .files.event import *
-<<<<<<< HEAD
 from .jardl import ServerDownloader, ServerBuild
-from .publicapi import UvicornServer, APIHandler
-=======
 from .files.event import WatchdogEvent
 from .publicapi import UvicornServer, APIHandler, WebSocketClient
->>>>>>> d13c8739
 from .publicapi.event import *
 from .publicapi.model import FileInfo, FileTask
 from .serverprocess import ServerProcessList, ServerProcess
@@ -56,12 +44,9 @@
         self.database = db = SwitcherDatabase(config_file.parent)
         self.servers = ServerProcessList()
         self.files = FileManager(self.loop, Path("./minecraft_servers"))
-<<<<<<< HEAD
+        self.extensions = extensions
         # jardl
         self.server_downloaders = defaultdict(list)  # type: dict[ServerType, list[ServerDownloader]]
-=======
-        self.extensions = extensions
->>>>>>> d13c8739
         # api
         global __version__
         __version__ = str(plugin_info.version.numbers) if plugin_info else __version__
@@ -87,11 +72,8 @@
         self._watch_files = defaultdict(set)  # type: dict[Path, set[FileWatchInfo]]
         #
         self._files_task_broadcast_loop = AsyncCallTimer(self._files_task_broadcast_loop, .5, .5)
-<<<<<<< HEAD
+        self._perfmon_broadcast_loop = AsyncCallTimer(self._perfmon_broadcast_loop, .5, .5)
         self.add_default_server_downloaders()
-=======
-        self._perfmon_broadcast_loop = AsyncCallTimer(self._perfmon_broadcast_loop, .5, .5)
->>>>>>> d13c8739
 
     def print_welcome(self):
         log.info("=" * 50)
@@ -372,7 +354,6 @@
         call_event(SwitcherServersUnloadEvent())
         self.servers.clear()
 
-<<<<<<< HEAD
     # server downloader
 
     def add_default_server_downloaders(self):
@@ -390,41 +371,7 @@
                 downloaders.remove(downloader)
             except ValueError:
                 pass
-=======
-    def add_file_watch(self, path: Path, owner: Any) -> FileWatchInfo:
-        """
-        指定されたパスをファイルシステムイベント監視リストに加えます
-        """
-        self.files.add_watch(path)
-        watches = self._watch_files[path]
-        info = FileWatchInfo(path, owner)
-        watches.add(info)
-        return info
-
-    def remove_file_watch(self, watch: FileWatchInfo):
-        """
-        指定されたパスをファイルシステムイベント監視リストから削除します
-        """
-        watches = self._watch_files[watch.path]
-        watches.discard(watch)
-        if not watches:
-            self._watch_files.pop(watch.path)
-            self.files.remove_watch(watch.path)
-
-    def clear_file_watch(self):
-        for path in self._watch_files.keys():
-            self.files.remove_watch(path)
-        self._watch_files.clear()
-
-    def get_watches(self, path: Path) -> set[FileWatchInfo]:
-        if path in self._watch_files:
-            return set(self._watch_files[path])
-        return set()
-
-    def get_watched_paths(self) -> set[Path]:
-        return set(self._watch_files.keys())
->>>>>>> d13c8739
-
+    
     # util
 
     def create_file_info(self, realpath: Path, *, root_dir: Path = None):
@@ -476,6 +423,39 @@
                     clients.add(watch.owner)
         return clients
 
+    def add_file_watch(self, path: Path, owner: Any) -> FileWatchInfo:
+        """
+        指定されたパスをファイルシステムイベント監視リストに加えます
+        """
+        self.files.add_watch(path)
+        watches = self._watch_files[path]
+        info = FileWatchInfo(path, owner)
+        watches.add(info)
+        return info
+
+    def remove_file_watch(self, watch: FileWatchInfo):
+        """
+        指定されたパスをファイルシステムイベント監視リストから削除します
+        """
+        watches = self._watch_files[watch.path]
+        watches.discard(watch)
+        if not watches:
+            self._watch_files.pop(watch.path)
+            self.files.remove_watch(watch.path)
+
+    def clear_file_watch(self):
+        for path in self._watch_files.keys():
+            self.files.remove_watch(path)
+        self._watch_files.clear()
+
+    def get_watches(self, path: Path) -> set[FileWatchInfo]:
+        if path in self._watch_files:
+            return set(self._watch_files[path])
+        return set()
+
+    def get_watched_paths(self) -> set[Path]:
+        return set(self._watch_files.keys())
+
     # server api
 
     def create_server_config(self, server_directory: str | Path, jar_file=""):
@@ -553,7 +533,12 @@
 
         self.config.save()
 
-<<<<<<< HEAD
+    def _remove_server(self, server_id: str):
+        self._directory_changed_servers.discard(server_id)
+        self._remove_servers.discard(server_id)
+        self.servers.pop(server_id, None)
+        self.config.servers.pop(server_id, None)
+
     async def download_server_jar(self, server: ServerProcess, jar_build: ServerBuild, server_type: ServerType,
                                   ) -> FileTask:
         """
@@ -608,13 +593,6 @@
 
         task.fut.add_done_callback(lambda f: asyncio.create_task(_callback(f)))
         return task
-=======
-    def _remove_server(self, server_id: str):
-        self._directory_changed_servers.discard(server_id)
-        self._remove_servers.discard(server_id)
-        self.servers.pop(server_id, None)
-        self.config.servers.pop(server_id, None)
->>>>>>> d13c8739
 
     # public api
 
