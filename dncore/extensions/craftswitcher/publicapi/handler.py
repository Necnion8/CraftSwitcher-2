--- conflicted
+++ resolved
@@ -15,11 +15,8 @@
 from dncore.extensions.craftswitcher.abc import ServerType
 from dncore.extensions.craftswitcher.database import SwitcherDatabase
 from dncore.extensions.craftswitcher.database.model import User
-<<<<<<< HEAD
 from dncore.extensions.craftswitcher.errors import NoDownloadFile
-=======
 from dncore.extensions.craftswitcher.ext import SwitcherExtension, ExtensionInfo, EditableFile
->>>>>>> d13c8739
 from dncore.extensions.craftswitcher.files import FileManager, FileTask
 from dncore.extensions.craftswitcher.jardl import ServerDownloader, ServerMCVersion, ServerBuild
 from dncore.extensions.craftswitcher.publicapi import APIError, APIErrorCode, WebSocketClient, model
@@ -70,11 +67,8 @@
         api.include_router(self._user())
         api.include_router(self._server())
         api.include_router(self._file())
-<<<<<<< HEAD
         api.include_router(self._jardl())
-=======
         api.include_router(self._plugins())
->>>>>>> d13c8739
 
         @api.exception_handler(HTTPException)
         def _on_api_error(_, exc: HTTPException):
@@ -1038,7 +1032,6 @@
 
         return api
 
-<<<<<<< HEAD
     def _jardl(self):
         api = APIRouter(
             prefix="/jardl",
@@ -1119,7 +1112,7 @@
                 is_require_build=build.is_require_build(),
                 is_loaded_info=build.is_loaded_info(),
             )
-=======
+
     def _plugins(self):
         api = APIRouter(
             tags=["Plugins", ],
@@ -1208,6 +1201,5 @@
                 ).model_dump_json())
 
             return model.FileOperationResult.success(None, None)
->>>>>>> d13c8739
 
         return api