--- conflicted
+++ resolved
@@ -149,15 +149,12 @@
     created_at: datetime.datetime | None = Field(None, description="作成された日付")
     last_launch_at: datetime.datetime | None = Field(None, description="最後に起動した日付")
     last_backup_at: datetime.datetime | None = Field(None, description="最後にバックアップした日付")
-<<<<<<< HEAD
+    last_backup_id: str | None = Field(None, description="最終バックアップのID")
+    source_id: str | None = Field(None, description="サーバーデータID")
     installer__type: abc.ServerType | None = Field(None, description="インストールされたサーバーの種類")
     installer__version: str | None = Field(None, description="インストールされたサーバーバージョン")
     installer__build: str | None = Field(None, description="インストールされたサーバービルド")
     installer__require_build: bool | None = Field(None, description="ビルドが必要なインストーラー")
-=======
-    source_id: str | None = Field(None, description="サーバーデータID")
-    last_backup_id: str | None = Field(None, description="最終バックアップのID")
->>>>>>> 6e329974
 
     class Config:
         @staticmethod
