import datetime
from typing import TYPE_CHECKING

from pydantic import BaseModel, Field

from dncore.extensions.craftswitcher import abc
from dncore.extensions.craftswitcher.files import abc as fabc
from dncore.extensions.craftswitcher.files.archive import abc as aabc

if TYPE_CHECKING:
    from dncore.extensions.craftswitcher import ServerProcess
    from dncore.extensions.craftswitcher.ext import ExtensionInfo, EditableFile
    from dncore.extensions.craftswitcher.database import model as db


class Server(BaseModel):
    id: str = Field(description="サーバーID 小文字のみ")
    name: str | None = Field(description="表示名")
    type: abc.ServerType = Field(description="サーバータイプ")
    state: abc.ServerState = Field(description="状態")
    directory: str | None = Field(description="サーバーがある場所のパス。rootDirに属さないサーバーは null")
    is_loaded: bool = Field(description="サーバー設定がロードされているか")

    @classmethod
    def create(cls, server: "ServerProcess", directory: str | None):
        return cls(
            id=server.id,
            name=server.config.name,
            type=server.config.type,
            state=server.state,
            directory=directory,
            is_loaded=True,
        )

    @classmethod
    def create_no_data(cls, server_id: str, directory: str):
        return cls(
            id=server_id,
            name=None,
            type=abc.ServerType.UNKNOWN,
            state=abc.ServerState.UNKNOWN,
            directory=directory,
            is_loaded=False,
        )


class ServerOperationResult(BaseModel):
    result: bool
    server_id: str

    @classmethod
    def success(cls, server: "str | ServerProcess"):
        return cls(result=True, server_id=server if isinstance(server, str) else server.id)


class CreateServerParam(BaseModel):
    class LaunchOption(BaseModel):
        java_executable: str | None
        java_options: str | None
        jar_file: str
        server_options: str | None
        max_heap_memory: int | None
        min_heap_memory: int | None
        enable_free_memory_check: bool | None
        enable_reporter_agent: bool | None

    name: str | None
    directory: str
    type: abc.ServerType
    launch_option: LaunchOption
    enable_launch_command: bool = False
    launch_command: str = ""
    stop_command: str | None
    shutdown_timeout: int | None


class AddServerParam(BaseModel):
    directory: str


class ServerConfig(BaseModel):
    name: str | None = Field(None, description="表示名")
    type: abc.ServerType = Field(None, description="サーバーの種類")
    launch_option__java_executable: str | None = Field(None, description="Javaコマンド、もしくはパス")
    launch_option__java_options: str | None = Field(None, description="Java オプション")
    launch_option__jar_file: str = Field(None, description="Jarファイルパス")
    launch_option__server_options: str | None = Field(None, description="サーバーオプション")
    launch_option__max_heap_memory: int | None = Field(None, description="メモリ割り当て量 (単位: MB)")
    launch_option__min_heap_memory: int | None = Field(None, description="メモリ割り当て量 (単位: MB)")
    launch_option__enable_free_memory_check: bool | None = Field(None, description="起動時に空きメモリを確認する")
    launch_option__enable_reporter_agent: bool | None = Field(None, description="サーバーと連携するエージェントを使う")
    enable_launch_command: bool | None = Field(None, description="起動オプションを使わず、カスタムコマンドで起動する")
    launch_command: str = None
    stop_command: str | None = Field(None, description="停止コマンド")
    shutdown_timeout: int | None = Field(None, description="停止処理の最大待ち時間 (単位: 秒)")
    created_at: datetime.datetime | None = Field(None, description="作成された日付")
    last_launch_at: datetime.datetime | None = Field(None, description="最後に起動した日付")
    last_backup_at: datetime.datetime | None = Field(None, description="最後にバックアップした日付")

    class Config:
        @staticmethod
        def alias_generator(key: str):
            return key.replace("__", ".")


class ServerGlobalConfig(BaseModel):
    launch_option__java_executable: str = Field("java", description="Javaコマンド、もしくはパス")
    launch_option__java_options: str = Field("-Dfile.encoding=UTF-8", description="Java オプション")
    launch_option__server_options: str = Field("--nogui", description="サーバーオプション")
    launch_option__max_heap_memory: int = Field(2048, description="メモリ割り当て量 (単位: MB)")
    launch_option__min_heap_memory: int = Field(2048, description="メモリ割り当て量 (単位: MB)")
    launch_option__enable_free_memory_check: bool = Field(True, description="起動時に空きメモリを確認する")
    launch_option__enable_reporter_agent: bool = Field(True, description="サーバーと連携するエージェントを使う")
    shutdown_timeout: int = Field(30, description="停止処理の最大待ち時間 (単位: 秒)")

    class Config:
        @staticmethod
        def alias_generator(key: str):
            return key.replace("__", ".")


class FileInfo(BaseModel):
    name: str = Field(description="拡張子を含むファイル名")
    path: str = Field(description="ディレクトリパス")
    is_dir: bool = Field(description="ディレクトリ？")
    size: int = Field(description="ファイルサイズ。ディレクトリなら -1")
    modify_time: int = Field(description="変更日時")
    create_time: int = Field(description="作成日時")
    is_server_dir: bool = Field(description="サーバーディレクトリ？")
    registered_server_id: str | None = Field(description="登録されているサーバーID")


class FileDirectoryInfo(BaseModel):
    name: str = Field(description="ディレクトリ名")
    path: str = Field(description="ディレクトリパス")
    children: list[FileInfo] = Field(description="含まれるファイル")


class FileOperationResult(BaseModel):
    result: fabc.FileTaskResult
    task_id: int | None
    file: FileInfo | None

    @classmethod
    def success(cls, task_id: int | None, file: FileInfo | None):
        return cls(result=fabc.FileTaskResult.SUCCESS, task_id=task_id, file=file)

    @classmethod
    def pending(cls, task_id: int | None, file: FileInfo = None):
        return cls(result=fabc.FileTaskResult.PENDING, task_id=task_id, file=file)

    @classmethod
    def failed(cls, task_id: int | None, file: FileInfo = None):
        return cls(result=fabc.FileTaskResult.FAILED, task_id=task_id, file=file)


class FileTask(BaseModel):
    id: int = Field(description="タスクID")
    type: fabc.FileEventType = Field(description="タスクタイプ")
    progress: float = Field(description="進行度。対応しない場合は常に 0.0 を返す。")
    result: fabc.FileTaskResult = Field(description="タスクの結果")
    src: str | None = Field(description="元ファイルのパス")
    dst: str | None = Field(description="送り先または処理後のファイルパス")
    server: str | None = Field(description="対象のサーバー。値がある場合、xxx_path はサーバーディレクトリからの相対パス。")

    @classmethod
    def create(cls, task: "fabc.FileTask"):
        return cls(
            id=task.id,
            type=task.type,
            progress=task.progress,
            result=task.result,
            src=task.src_swi_path,
            dst=task.dst_swi_path,
            server=task.server.id if task.server else None,
        )


class ArchiveFile(BaseModel):
    filename: str = Field(description="パスを含むファイル名")
    size: int | None = Field(description="展開後のサイズ")
    compressed_size: int | None = Field(description="圧縮後のサイズ")

    @classmethod
    def create(cls, archive_file: "aabc.ArchiveFile"):
        return cls(
            filename=archive_file.filename,
            size=archive_file.size,
            compressed_size=archive_file.compressed_size,
        )


class User(BaseModel):
    id: int
    name: str
    last_login: datetime.datetime | None
    last_address: str | None
    permission: int

    @classmethod
    def create(cls, user: "db.User"):
        return cls(
            id=user.id,
            name=user.name,
            last_login=user.last_login,
            last_address=user.last_address,
            permission=user.permission,
        )


class UserOperationResult(BaseModel):
    result: bool
    user_id: int

    @classmethod
    def success(cls, user_id: int):
        return cls(result=True, user_id=user_id)

    @classmethod
    def failed(cls, user_id: int):
        return cls(result=False, user_id=user_id)


<<<<<<< HEAD
class JarDLVersionInfo(BaseModel):
    version: str = Field(description="対応バージョン。通常は Minecraft バージョンです。")
    build_count: int | None


class JarDLBuildInfo(BaseModel):
    build: str
    download_url: str | None = Field(description="サーバーJarのダウンロードURL。一部はインストーラーURLとして利用されます。")
    java_major_version: int | None
    updated_datetime: datetime.datetime | None
    recommended: bool
    is_require_build: bool
    is_loaded_info: bool
=======
class PluginEditableFile(BaseModel):
    key: str
    label: str | None = Field(description="表示名")


class PluginInfo(BaseModel):
    name: str
    version: str
    description: str | None = Field(description="説明文。複数行になることもある？")
    authors: list[str]
    #
    editable_files: list[PluginEditableFile]

    @classmethod
    def create(cls, info: "ExtensionInfo", editable_files: "list[EditableFile]"):
        return cls(
            name=info.name,
            version=info.version,
            description=info.description,
            authors=info.authors,
            editable_files=[
                PluginEditableFile(key=file.key, label=file.label)
                for file in editable_files
            ],
        )


class PluginMessageResponse(BaseModel):
    caption: str | None
    content: str = Field(description="メッセージ内容。複数行")
    errors: bool = Field(description="エラーメッセージか")
>>>>>>> d13c8739
<|MERGE_RESOLUTION|>--- conflicted
+++ resolved
@@ -221,7 +221,6 @@
         return cls(result=False, user_id=user_id)
 
 
-<<<<<<< HEAD
 class JarDLVersionInfo(BaseModel):
     version: str = Field(description="対応バージョン。通常は Minecraft バージョンです。")
     build_count: int | None
@@ -235,7 +234,7 @@
     recommended: bool
     is_require_build: bool
     is_loaded_info: bool
-=======
+
 class PluginEditableFile(BaseModel):
     key: str
     label: str | None = Field(description="表示名")
@@ -266,5 +265,4 @@
 class PluginMessageResponse(BaseModel):
     caption: str | None
     content: str = Field(description="メッセージ内容。複数行")
-    errors: bool = Field(description="エラーメッセージか")
->>>>>>> d13c8739
+    errors: bool = Field(description="エラーメッセージか")