--- conflicted
+++ resolved
@@ -2,21 +2,15 @@
 import os
 import re
 import shutil
-<<<<<<< HEAD
+from logging import getLogger
 import urllib.parse
 from pathlib import Path
 from typing import TYPE_CHECKING
 
 import aiohttp
-=======
-from logging import getLogger
-from pathlib import Path
-from typing import TYPE_CHECKING
-
 from watchdog.events import FileSystemEventHandler, FileSystemEvent, FileSystemMovedEvent
 from watchdog.observers import Observer
 from watchdog.observers.api import ObservedWatch
->>>>>>> d13c8739
 
 from .abc import *
 from .archive import ArchiveFile, ArchiveHelper
